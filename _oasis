--- conflicted
+++ resolved
@@ -1,6 +1,6 @@
 OASISFormat: 0.4
 Name:        sequence
-Version:     0.7
+Version:     0.8
 Homepage:    https://github.com/c-cube/sequence
 Authors:     Simon Cruanes
 License:     BSD-2-clause
@@ -58,15 +58,7 @@
   XOCamlbuildPath:      .
   XOCamlbuildLibraries: sequence
 
-<<<<<<< HEAD
-Test all
-  Type:         custom (0.4)
-  Command:      make run-tests
-  TestTools:    run_tests
-  Run$:         flag(tests)
-=======
 PreBuildCommand: make qtest-gen
->>>>>>> 4e2595df
 
 Executable run_qtest
   Path:             qtest/
