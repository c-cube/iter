--- conflicted
+++ resolved
@@ -1,10 +1,6 @@
 OASISFormat: 0.4
 Name:        sequence
-<<<<<<< HEAD
-Version:     0.8
-=======
 Version:     0.9
->>>>>>> 7961e625
 Homepage:    https://github.com/c-cube/sequence
 Authors:     Simon Cruanes
 License:     BSD-2-clause
