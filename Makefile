# OASIS_START
# DO NOT EDIT (digest: a3c674b4239234cbbe53afe090018954)

SETUP = ocaml setup.ml

build: setup.data
	$(SETUP) -build $(BUILDFLAGS)

doc: setup.data build
	$(SETUP) -doc $(DOCFLAGS)

test: setup.data build
	$(SETUP) -test $(TESTFLAGS)

all:
	$(SETUP) -all $(ALLFLAGS)

install: setup.data
	$(SETUP) -install $(INSTALLFLAGS)

uninstall: setup.data
	$(SETUP) -uninstall $(UNINSTALLFLAGS)

reinstall: setup.data
	$(SETUP) -reinstall $(REINSTALLFLAGS)

clean:
	$(SETUP) -clean $(CLEANFLAGS)

distclean:
	$(SETUP) -distclean $(DISTCLEANFLAGS)

setup.data:
	$(SETUP) -configure $(CONFIGUREFLAGS)

configure:
	$(SETUP) -configure $(CONFIGUREFLAGS)

.PHONY: build doc test all install uninstall reinstall clean distclean configure

# OASIS_STOP

QTEST_PREAMBLE=''
DONTTEST=src/sequenceLabels.ml
QTESTABLE=$(filter-out $(DONTTEST), \
	$(wildcard src/*.ml) \
	$(wildcard src/*.mli) \
	)

qtest-clean:
	@rm -rf qtest/

qtest-gen:
	@mkdir -p qtest
	@if which qtest > /dev/null ; then \
		qtest extract --preamble $(QTEST_PREAMBLE) \
			-o qtest/run_qtest.ml \
			$(QTESTABLE) 2> /dev/null ; \
	else touch qtest/run_qtest.ml ; \
	fi

examples:
	ocamlbuild examples/test_sexpr.native

push_doc: all doc
	scp -r sequence.docdir/* cedeela.fr:~/simon/root/software/sequence/

push_stable: all
	git checkout stable
	git merge master -m 'merge from master'
	oasis setup
	git commit -a -m 'oasis files'
	git push origin
	git checkout master

VERSION=$(shell awk '/^Version:/ {print $$2}' _oasis)

SOURCE=$(addprefix src/, *.ml *.mli invert/*.ml invert/*.mli bigarray/*.ml bigarray/*.mli)

update_next_tag:
	@echo "update version to $(VERSION)..."
<<<<<<< HEAD
	sed -i "s/NEXT_VERSION/$(VERSION)/g" $(SOURCE)
	sed -i "s/NEXT_RELEASE/$(VERSION)/g" $(SOURCE)

NAME_VERSION := sequence.$(VERSION)
URL := https://github.com/c-cube/sequence/archive/$(VERSION).tar.gz

release:
	git tag -a $(VERSION) -m "Version $(VERSION)."
	git push origin $(VERSION)
	opam publish prepare $(NAME_VERSION) $(URL)
	cp descr $(NAME_VERSION)
	echo "submit?"
	@read
	opam publish submit $(NAME_VERSION)
=======
	sed -i "s/NEXT_VERSION/$(VERSION)/g" src/*.ml src/*.mli
	sed -i "s/NEXT_RELEASE/$(VERSION)/g" src/*.ml src/*.mli
>>>>>>> 7961e625

watch:
	while find src/ -print0 | xargs -0 inotifywait -e delete_self -e modify ; do \
		echo "============ at `date` ==========" ; \
		make all; \
	done

.PHONY: benchs tests examples update_next_tag push_doc push_stable watch<|MERGE_RESOLUTION|>--- conflicted
+++ resolved
@@ -79,7 +79,6 @@
 
 update_next_tag:
 	@echo "update version to $(VERSION)..."
-<<<<<<< HEAD
 	sed -i "s/NEXT_VERSION/$(VERSION)/g" $(SOURCE)
 	sed -i "s/NEXT_RELEASE/$(VERSION)/g" $(SOURCE)
 
@@ -94,10 +93,6 @@
 	echo "submit?"
 	@read
 	opam publish submit $(NAME_VERSION)
-=======
-	sed -i "s/NEXT_VERSION/$(VERSION)/g" src/*.ml src/*.mli
-	sed -i "s/NEXT_RELEASE/$(VERSION)/g" src/*.ml src/*.mli
->>>>>>> 7961e625
 
 watch:
 	while find src/ -print0 | xargs -0 inotifywait -e delete_self -e modify ; do \
