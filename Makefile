--- conflicted
+++ resolved
@@ -57,11 +57,7 @@
 	git push origin
 	git checkout master
 
-<<<<<<< HEAD
-VERSION=$(shell awk '/Version:/ {print $$2}' _oasis)
-=======
-VERSION=$(shell awk '^/Version:/ {print $$2}' _oasis)
->>>>>>> 3458581f
+VERSION=$(shell awk '/^Version:/ {print $$2}' _oasis)
 
 update_next_tag:
 	@echo "update version to $(VERSION)..."
